# Changelog

<<<<<<< HEAD
## 1.2.0-dev
=======
## 1.1.2
>>>>>>> 3b302aae

* Correctly handle join tables when counting entries

## 1.1.1

* Make `postgrex` dependency version less strict

## 1.1.0

* Allow configuring `max_page_size`

## 1.0.0

* Initial release<|MERGE_RESOLUTION|>--- conflicted
+++ resolved
@@ -1,10 +1,8 @@
 # Changelog
 
-<<<<<<< HEAD
 ## 1.2.0-dev
-=======
+
 ## 1.1.2
->>>>>>> 3b302aae
 
 * Correctly handle join tables when counting entries
 
